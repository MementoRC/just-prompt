"""
Prompt from file to file functionality for just-prompt.
"""

from typing import List
import logging
import os
from pathlib import Path
from .prompt_from_file import prompt_from_file
from ..atoms.shared.utils import DEFAULT_MODEL

logger = logging.getLogger(__name__)


def prompt_from_file_to_file(
    file: str, models_prefixed_by_provider: List[str] = None, output_dir: str = "."
) -> List[str]:
    """
    Read text from a file, send it as prompt to multiple models, and save responses to files.

    Args:
        file: Path to the text file
        models_prefixed_by_provider: List of model strings in format "provider:model"
                                    If None, uses the DEFAULT_MODELS environment variable
        output_dir: Directory to save response files

    Returns:
        List of paths to the output files
    """
    # Validate output directory
    output_path = Path(output_dir)
    if not output_path.exists():
        output_path.mkdir(parents=True, exist_ok=True)

    if not output_path.is_dir():
        raise ValueError(f"Not a directory: {output_dir}")

    # Get the base name of the input file
    input_file_name = Path(file).stem

    # Get responses
    responses = prompt_from_file(file, models_prefixed_by_provider)

    # Save responses to files
    output_files = []

    # Get the models that were actually used
    models_used = models_prefixed_by_provider
    if not models_used:
        default_models = os.environ.get("DEFAULT_MODELS", DEFAULT_MODEL)
        models_used = [model.strip() for model in default_models.split(",")]

    for i, (model_string, response) in enumerate(zip(models_used, responses)):
<<<<<<< HEAD
        # Sanitize model string for filename (replace colons with underscores)
        safe_model_name = model_string.replace(":", "_")

=======
        # Sanitize model string for filename (replace colons and slashes with underscores)
        safe_model_name = model_string.replace(":", "_").replace("/", "_")
        
>>>>>>> 7fe827b3
        # Create output filename with .md extension
        output_file = output_path / f"{input_file_name}_{safe_model_name}.md"

        # Write response to file as markdown
        try:
            with open(output_file, "w", encoding="utf-8") as f:
                f.write(response)
            output_files.append(str(output_file))
        except Exception as e:
            logger.error(f"Error writing response to {output_file}: {e}")
            output_files.append(f"Error: {str(e)}")

    return output_files<|MERGE_RESOLUTION|>--- conflicted
+++ resolved
@@ -51,15 +51,9 @@
         models_used = [model.strip() for model in default_models.split(",")]
 
     for i, (model_string, response) in enumerate(zip(models_used, responses)):
-<<<<<<< HEAD
-        # Sanitize model string for filename (replace colons with underscores)
-        safe_model_name = model_string.replace(":", "_")
-
-=======
         # Sanitize model string for filename (replace colons and slashes with underscores)
         safe_model_name = model_string.replace(":", "_").replace("/", "_")
         
->>>>>>> 7fe827b3
         # Create output filename with .md extension
         output_file = output_path / f"{input_file_name}_{safe_model_name}.md"
 
